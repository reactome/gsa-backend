--- conflicted
+++ resolved
@@ -97,7 +97,6 @@
                    "description": "Public dataset from Grein",
                    "sample_ids": list()
                    }
-<<<<<<< HEAD
         
         # change to a nice title if available
         if "Title" in description and description["Title"]:
@@ -105,10 +104,7 @@
         if "Summary" in description and description["Summary"]:
             summary["description"] = description["Summary"]
 
-        samples = self._get_sample_ids(metadata)
-=======
         samples = self._get_sample_ids(metadata)  # gets sample ids for dictionary
->>>>>>> 9de9f606
         summary['sample_ids'].append(samples)
         metadata_obj = ExternalData.from_dict(summary)  # converts th
         list_metadata = self._get_metadata(metadata)
