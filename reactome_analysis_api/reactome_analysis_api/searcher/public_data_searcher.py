--- conflicted
+++ resolved
@@ -63,7 +63,6 @@
             # ignore datasets without an id (happens sometimes in GREIN)
             if not "id" in dataset or type(dataset["id"]) != str or len(dataset["id"].strip()) < 3:
                 continue
-<<<<<<< HEAD
             # only valid datasets should be writen in the index
             # check if grein data is valid, assumes that ebi data is always valid
             if dataset['id'] in whitelist or dataset['resource_id'] == "ebi_gxa":
@@ -74,16 +73,6 @@
                                     technology=str(dataset['technology']),
                                     resource_id=str(dataset['resource_id']),
                                     loading_parameters=str(dataset['loading_parameters']))
-=======
-
-            writer.add_document(data_source=str(dataset['resource_id_str']), id=str(dataset['id']), title=str(dataset['title']),
-                                species=str(dataset['species']),
-                                description=str(dataset['study_summary']), no_samples=str(dataset['no_samples']),
-                                technology=str(dataset['technology']),
-                                resource_id=str(dataset['resource_id']),
-                                loading_parameters=str(dataset['loading_parameters']), link=str(dataset['link']))
-
->>>>>>> 5d3db77f
         writer.commit()
 
         # gets species based on public datasets
@@ -183,11 +172,7 @@
                     })
             return results_list
 
-<<<<<<< HEAD
 
-=======
-        
->>>>>>> 5d3db77f
 @click.command()
 @click.option('--path', default=None,
               help="If set, the path to store the search index in. Otherwise the environment variable 'SEARCH_INDEX_PATH' is used.")
